--- conflicted
+++ resolved
@@ -149,27 +149,18 @@
     repo: &RepoInfo,
     number: u64,
 ) -> Result<Vec<ReviewThread>, VkError> {
-<<<<<<< HEAD
-    let mut vars = Map::new();
-    vars.insert("owner".into(), json!(repo.owner.clone()));
-    vars.insert("name".into(), json!(repo.name.clone()));
-    vars.insert("number".into(), json!(number));
-
-    let threads = client
-=======
     debug_assert!(
         i32::try_from(number).is_ok(),
         "pull-request number {number} exceeds GraphQL Int (i32) range",
     );
     let number_i32 = i32::try_from(number).map_err(|_| VkError::InvalidNumber)?;
-
-    // GitHub's API lacks filtering for unresolved threads, so filter client-side.
+  
     let mut vars = Map::new();
     vars.insert("owner".into(), json!(repo.owner.clone()));
     vars.insert("name".into(), json!(repo.name.clone()));
     vars.insert("number".into(), json!(number_i32));
-    let mut threads = client
->>>>>>> fc995d1d
+
+    let threads = client
         .paginate_all(THREADS_QUERY, vars, None, |data: ThreadData| {
             let conn = data.repository.pull_request.review_threads;
             Ok((conn.nodes, conn.page_info))
