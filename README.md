# View Komments (vk)

`vk` stands for **View Komments** because `vc` was already taken back in the
1970s, and no one argues with a greybeard. This command line tool fetches
unresolved GitHub code review comments for a pull request and displays them
with colourful terminal markdown using
[Termimad](https://crates.io/crates/termimad).

This tool is intended for use by AI coding agents such as Aider, OpenAI Codex
or Claude Code (without implying association with any of these companies).

## Usage

```bash
vk pr <pull-request-url-or-number> [FILE ...]
```

<<<<<<< HEAD
Specify file paths to show only comments for those files.
=======
Print the current version and exit with:

```bash
vk --version
```
>>>>>>> 84216c09

`vk` now uses [OrthoConfig](https://github.com/leynos/ortho-config) v0.2.0 for
configuration. A global `--repo` option or the `VK_REPO` environment variable
sets the default repository when passing only a pull request number.

The CLI provides two subcommands:

* `pr` — show unresolved pull request comments. A summary of files and comment
  counts is printed first. When finished, `vk` prints an `end of code review`
  banner. Pass file paths after the pull request to restrict output to those
  paths.
* `issue` — read a GitHub issue (**to do**)

`vk` loads default values for subcommands from configuration files and
environment variables. When these defaults omit the required `reference` field,
the tool continues with the value provided on the CLI instead of exiting with
an error.

If you pass just a pull request number, `vk` tries to work out which repository
you meant. It first examines `.git/FETCH_HEAD` for a GitHub remote URL and, if
found, extracts the `owner/repo` from it. As the Codex agent does not put the
upstream URL in `.git/config`, we must obtain this from `FETCH_HEAD` for now.
Failing that, it falls back to the configured repository (`--repo` or
`VK_REPO`). Set this value to `owner/repo` with or without a `.git` suffix. If
neither source is available, `vk` will refuse to run with only a number.

`vk` uses the GitHub GraphQL API. Set `GITHUB_TOKEN` to authenticate. If it's
not set, you'll get a warning and anonymous requests may be rate limited.

The token only needs read access. Select the `public_repo` scope (or `repo` for
private repositories). See [docs/GITHUB_TOKEN.md](docs/GITHUB_TOKEN.md) for a
detailed guide to creating one.

## Example

```bash
vk pr https://github.com/leynos/mxd/pull/31
vk pr https://github.com/leynos/mxd/pull/31 src/main.rs
```

## Troubleshooting

`vk` renders comments with emoji for clarity. If these appear as random
characters, your terminal locale may not be UTF-8. Set `LC_ALL` or `LANG`
accordingly. `vk` prints a warning when it detects a non UTF-8 locale.

## Installing

Build from source using Cargo:

```bash
cargo install --path .
```

## License

This project is licensed under the ISC Licence. See [LICENSE](LICENSE) for
details.<|MERGE_RESOLUTION|>--- conflicted
+++ resolved
@@ -15,15 +15,13 @@
 vk pr <pull-request-url-or-number> [FILE ...]
 ```
 
-<<<<<<< HEAD
 Specify file paths to show only comments for those files.
-=======
+
 Print the current version and exit with:
 
 ```bash
 vk --version
 ```
->>>>>>> 84216c09
 
 `vk` now uses [OrthoConfig](https://github.com/leynos/ortho-config) v0.2.0 for
 configuration. A global `--repo` option or the `VK_REPO` environment variable
