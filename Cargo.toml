--- conflicted
+++ resolved
@@ -7,15 +7,9 @@
 [dependencies]
 clap = { version = "4.5.47", features = ["derive"] }
 reqwest = { version = "0.12.23", features = ["json", "rustls-tls"] }
-<<<<<<< HEAD
 serde = { version = "1.0.225", features = ["derive"] }
-serde_json = "1.0.113"
-serde_path_to_error = "0.1.17"
-=======
-serde = { version = "1.0.196", features = ["derive"] }
 serde_json = "1.0.145"
 serde_path_to_error = "0.1.20"
->>>>>>> 334bed11
 tokio = { version = "1.36.0", features = ["rt-multi-thread", "macros"] }
 termimad = "0.34.0"
 thiserror = "2.0.16"
