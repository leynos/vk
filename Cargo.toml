--- conflicted
+++ resolved
@@ -11,13 +11,8 @@
 serde_json = "1.0.113"
 serde_path_to_error = "0.1.17"
 tokio = { version = "1.36.0", features = ["rt-multi-thread", "macros"] }
-<<<<<<< HEAD
 termimad = "0.34.0"
-thiserror = "1.0.57"
-=======
-termimad = "0.33.0"
 thiserror = "2.0.16"
->>>>>>> 665220d2
 log = "0.4"
 env_logger = "0.11"
 url = "2.5.0"
